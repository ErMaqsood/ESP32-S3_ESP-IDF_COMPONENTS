/*
 * The MIT License (MIT)
 *
 * Copyright (c) 2024 Eric Gionet (gionet.c.eric@gmail.com)
 *
 * Permission is hereby granted, free of charge, to any person obtaining a copy
 * of this software and associated documentation files (the "Software"), to deal
 * in the Software without restriction, including without limitation the rights
 * to use, copy, modify, merge, publish, distribute, sublicense, and/or sell
 * copies of the Software, and to permit persons to whom the Software is
 * furnished to do so, subject to the following conditions:
 * The above copyright notice and this permission notice shall be included in all
 * copies or substantial portions of the Software.
 *
 * THE SOFTWARE IS PROVIDED "AS IS", WITHOUT WARRANTY OF ANY KIND, EXPRESS OR
 * IMPLIED, INCLUDING BUT NOT LIMITED TO THE WARRANTIES OF MERCHANTABILITY,
 * FITNESS FOR A PARTICULAR PURPOSE AND NONINFRINGEMENT. IN NO EVENT SHALL THE
 * AUTHORS OR COPYRIGHT HOLDERS BE LIABLE FOR ANY CLAIM, DAMAGES OR OTHER
 * LIABILITY, WHETHER IN AN ACTION OF CONTRACT, TORT OR OTHERWISE, ARISING FROM,
 * OUT OF OR IN CONNECTION WITH THE SOFTWARE OR THE USE OR OTHER DEALINGS IN THE
 * SOFTWARE.
 */

/**
 * @file ssd1306.c
 *
 * ESP-IDF driver for SSD1306 display panel
 *
 * Ported from esp-open-rtos
 *
 * Copyright (c) 2024 Eric Gionet (gionet.c.eric@gmail.com)
 *
 * MIT Licensed as described in the file LICENSE
 */

#include "include/ssd1306.h"
#include "include/font_latin_8x8.h"
#include <string.h>
#include <esp_log.h>
#include <esp_check.h>
#include <freertos/FreeRTOS.h>
#include <freertos/task.h>

// Following definitions are borrowed from 
// http://robotcantalk.blogspot.com/2015/03/interfacing-arduino-with-ssd1306-driven.html
// https://github.com/nopnop2002/esp-idf-ssd1306/tree/master/components/ssd1306

/* Control byte for i2c
Co : bit 8 : Continuation Bit 
 * 1 = no-continuation (only one byte to follow) 
 * 0 = the controller should expect a stream of bytes. 
D/C# : bit 7 : Data/Command Select bit 
 * 1 = the next byte or byte stream will be Data. 
 * 0 = a Command byte or byte stream will be coming up next. 
 Bits 6-0 will be all zeros. 
Usage: 
0x80 : Single Command byte 
0x00 : Command Stream 
0xC0 : Single Data byte 
0x40 : Data Stream
*/
#define SSD1306_CONTROL_BYTE_CMD_SINGLE    0x80		// Continuation bit=1, D/C=0; 1000 0000
#define SSD1306_CONTROL_BYTE_CMD_STREAM    0x00		// Continuation bit=0, D/C=0; 0000 0000
#define SSD1306_CONTROL_BYTE_DATA_SINGLE   0xC0		// Continuation bit=1, D/C=1; 1100 0000
#define SSD1306_CONTROL_BYTE_DATA_STREAM   0x40		// Continuation bit=0, D/C=1; 0100 0000

// Fundamental commands (pg.28)
#define SSD1306_CMD_SET_CONTRAST           0x81     // Set Contrast Control, Double byte command to select 1 to 256 contrast steps, increases as the value increases
#define SSD1306_CMD_DISPLAY_RAM            0xA4		// Entire Display ON, Output ignores RAM content
#define SSD1306_CMD_DISPLAY_ALLON          0xA5		// Resume to RAM content display, Output follows RAM content
#define SSD1306_CMD_DISPLAY_NORMAL         0xA6		// Normal display, 0 in RAM: OFF in display panel, 1 in RAM: ON in display panel
#define SSD1306_CMD_DISPLAY_INVERTED       0xA7		// Inverse display, 0 in RAM: ON in display panel, 1 in RAM: OFF in display panel
#define SSD1306_CMD_DISPLAY_OFF            0xAE		// Display OFF (sleep mode)
#define SSD1306_CMD_DISPLAY_ON             0xAF		// Display ON in normal mode

// Addressing Command Table (pg.30)
#define SSD1306_CMD_SET_MEMORY_ADDR_MODE   0x20    // Set Memory Addressing Mode
#define SSD1306_CMD_SET_HORI_ADDR_MODE     0x00    // Horizontal Addressing Mode
#define SSD1306_CMD_SET_VERT_ADDR_MODE     0x01    // Vertical Addressing Mode
#define SSD1306_CMD_SET_PAGE_ADDR_MODE     0x02    // Page Addressing Mode
#define SSD1306_CMD_SET_COLUMN_RANGE       0x21    // can be used only in HORZ/VERT mode - follow with 0x00 and 0x7F = COL127
#define SSD1306_CMD_SET_PAGE_RANGE         0x22    // can be used only in HORZ/VERT mode - follow with 0x00 and 0x07 = PAGE7

// Hardware Config (pg.31)
#define SSD1306_CMD_SET_DISPLAY_START_LINE 0x40
#define SSD1306_CMD_SET_SEGMENT_REMAP_0    0xA0		// Set Segment Re-map, X[0]=0b column address 0 is mapped to SEG0    
#define SSD1306_CMD_SET_SEGMENT_REMAP_1    0xA1    	// Set Segment Re-map, X[0]=1b: column address 127 is mapped to SEG0
#define SSD1306_CMD_SET_MUX_RATIO          0xA8		// Set MUX ratio to N+1 MUX, N=A[5:0] : from 32MUX, 64MUX, and 128MUX
#define SSD1306_CMD_SET_COM_SCAN_MODE      0xC8    
#define SSD1306_CMD_SET_DISPLAY_OFFSET     0xD3    	// follow with 0x00
#define SSD1306_CMD_SET_COM_PIN_MAP        0xDA    	// Set COM Pins Hardware Configuration,
													// A[4]=0b, Sequential COM pin configuration, A[4]=1b(RESET), Alternative COM pin configuration
                                          			// A[5]=0b(RESET), Disable COM Left/Right remap, A[5]=1b, Enable COM Left/Right remap 
#define SSD1306_CMD_NOP                    0xE3    	// No operation

// Timing and Driving Scheme (pg.32)
#define SSD1306_CMD_SET_DISPLAY_CLK_DIV    0xD5    // follow with 0x80
#define SSD1306_CMD_SET_PRECHARGE          0xD9    // follow with 0xF1
#define SSD1306_CMD_SET_VCOMH_DESELCT      0xDB    // follow with 0x30

// Charge Pump (pg.62)
#define SSD1306_CMD_SET_CHARGE_PUMP        0x8D    // follow with 0x14

// Scrolling Command
#define SSD1306_CMD_HORIZONTAL_RIGHT       0x26
#define SSD1306_CMD_HORIZONTAL_LEFT        0x27
#define SSD1306_CMD_CONTINUOUS_SCROLL      0x29
#define SSD1306_CMD_DEACTIVE_SCROLL        0x2E
#define SSD1306_CMD_ACTIVE_SCROLL          0x2F
#define SSD1306_CMD_VERTICAL               0xA3

#define SSD1306_TEXTBOX_DISPLAY_MAX_LEN	   50
#define SSD1306_TEXT_DISPLAY_MAX_LEN	   16
#define SSD1306_TEXT_X2_DISPLAY_MAX_LEN	   8
#define SSD1306_TEXT_X3_DISPLAY_MAX_LEN	   5

#define I2C_XFR_TIMEOUT_MS      (500)          //!< I2C transaction timeout in milliseconds


/*
 * macro definitions
*/
#define ESP_ARG_CHECK(VAL) do { if (!(VAL)) return ESP_ERR_INVALID_ARG; } while (0)
#define PACK8 __attribute__((aligned( __alignof__( uint8_t ) ), packed ))

/**
 * @brief SSD1306 device descriptor structure definition.
 */
typedef struct ssd1306_device_s {
	ssd1306_config_t 	config;    			/*!< ssd1306 device configuration */
    i2c_master_dev_handle_t  i2c_handle;    /*!< ssd1306 i2c device handle */
	uint8_t				width;				/*!< ssd1306 width of display panel */
	uint8_t 			height;				/*!< ssd1306 height display panel */
	bool				scroll_enabled;		/*!< ssd1306 scroll enabled when true */
	uint8_t				scroll_start;		/*!< ssd1306 start page of scroll */
	uint8_t				scroll_end;			/*!< ssd1306 end page of scroll */
	int8_t			    scroll_direction;   /*!< ssd1306 scroll direction */
	uint8_t				pages;				/*!< ssd1306 number of pages supported by display panel */
	ssd1306_page_t	    page[16];			/*!< ssd1306 pages of segment data to display */
} ssd1306_device_t;

/*
* static constant declarations
*/
static const char *TAG = "ssd1306";

/**
 * @brief SSD1306 panel properties for each display panel size supported.
 */
static const ssd1306_panel_t ssd1306_panel_properties[] = {
	{ .panel_size = SSD1306_PANEL_128x32, .width = SSD1306_PANEL_128x32_WIDTH, .height = SSD1306_PANEL_128x32_HEIGHT, .pages = SSD1306_PAGE_128x32_SIZE },
	{ .panel_size = SSD1306_PANEL_128x64, .width = SSD1306_PANEL_128x64_WIDTH, .height = SSD1306_PANEL_128x64_HEIGHT, .pages = SSD1306_PAGE_128x64_SIZE },
	{ .panel_size = SSD1306_PANEL_128x128, .width = SSD1306_PANEL_128x128_WIDTH, .height = SSD1306_PANEL_128x128_HEIGHT, .pages = SSD1306_PAGE_128x128_SIZE }
};

typedef union ssd1306_out_column_t {
	uint32_t u32;
	uint8_t  u8[4];
} PACK8 ssd1306_out_column_t;


/**
 * @brief SSD1306 I2C HAL write transaction.
 * 
 * @param device SSD1306 device descriptor.
 * @param buffer Buffer to write for write transaction.
 * @param size Length of buffer to write for write transaction.
 * @return esp_err_t ESP_OK on success.
 */
static inline esp_err_t ssd1306_i2c_write(ssd1306_device_t *const device, const uint8_t *buffer, const uint8_t size) {
    /* validate arguments */
    ESP_ARG_CHECK( device );

    /* attempt i2c write transaction */
    ESP_RETURN_ON_ERROR( i2c_master_transmit(device->i2c_handle, buffer, size, I2C_XFR_TIMEOUT_MS), TAG, "i2c_master_transmit, i2c write failed" );
                        
    return ESP_OK;
}

esp_err_t ssd1306_get_panel_size(ssd1306_handle_t handle, ssd1306_panel_sizes_t *const panel_size) {
	ssd1306_device_t *dev = (ssd1306_device_t*)handle;

	/* validate parameters */
	ESP_ARG_CHECK( dev && panel_size );

	*panel_size = dev->config.panel_size;

	return ESP_OK;
}

esp_err_t ssd1306_get_panel_height(ssd1306_handle_t handle, uint8_t *const panel_height) {
	ssd1306_device_t *dev = (ssd1306_device_t*)handle;

	/* validate parameters */
	ESP_ARG_CHECK( dev && panel_height );

	*panel_height = dev->height;

	return ESP_OK;
}

esp_err_t ssd1306_get_panel_width(ssd1306_handle_t handle, uint8_t *const panel_width) {
	ssd1306_device_t *dev = (ssd1306_device_t*)handle;

	/* validate parameters */
	ESP_ARG_CHECK( dev && panel_width );

	*panel_width = dev->width;

	return ESP_OK;
}

esp_err_t ssd1306_get_flip_state(ssd1306_handle_t handle, bool *const flip_enabled) {
	ssd1306_device_t *dev = (ssd1306_device_t*)handle;

	/* validate parameters */
	ESP_ARG_CHECK( dev && flip_enabled );

	*flip_enabled = dev->config.flip_enabled;

	return ESP_OK;
}

esp_err_t ssd1306_get_number_of_pages(ssd1306_handle_t handle, uint8_t *const number_of_pages) {
	ssd1306_device_t *dev = (ssd1306_device_t*)handle;

	/* validate parameters */
	ESP_ARG_CHECK( dev && number_of_pages );

	*number_of_pages = dev->pages;

	return ESP_OK;
}

esp_err_t ssd1306_load_bitmap_font(const uint8_t *font, int encoding, uint8_t *bitmap, ssd1306_bdf_font_t *const bdf_font) {
	ESP_LOGI(TAG, "encoding=%d", encoding);
	int index = 2;
	while (1) {
		ESP_LOGD(TAG, "font[%d]=%d size=%d", index, font[index], font[index+6]);
		if (font[index+6] == 0) break;
		if (font[index] == encoding) {
			bdf_font->encoding = font[index];
			bdf_font->width = font[index+1];
			bdf_font->bbw = font[index+2];
			bdf_font->bbh = font[index+3];
			bdf_font->bbx = font[index+4];
			bdf_font->bby = font[index+5];
			bdf_font->num_data = font[index+6];
			bdf_font->y_start = font[index+7];
			bdf_font->y_end = font[index+8];
			for (int i=0;i<font[index+6];i++) {
				ESP_LOGD(TAG, "font[%d]=0x%x", index+9+i, font[index+9+i]);
				bitmap[i] = font[index+9+i];
			}
			return ESP_OK;
		}
		index = index + font[index+6] + 9;;
	} // end while
	return ESP_ERR_NOT_FOUND;
}

esp_err_t ssd1306_display_bdf_text(ssd1306_handle_t handle, const uint8_t *font, const char *text, int xpos, int ypos) {
	/* validate parameters */
	ESP_ARG_CHECK( handle );

	if (strnlen(text, SSD1306_TEXT_DISPLAY_MAX_LEN + 1) > SSD1306_TEXT_DISPLAY_MAX_LEN) return ESP_ERR_INVALID_SIZE;

	int fontboundingbox_width = font[0];
	int fontboundingbox_height = font[1];
	size_t bitmap_size = ((fontboundingbox_width + 7) / 8) * fontboundingbox_height;
	ESP_LOGD(TAG, "fontboundingbox_width=%d fontboundingbox_height=%d bitmap_size=%d",
		fontboundingbox_width, fontboundingbox_height, bitmap_size);
	uint8_t *bitmap = malloc(bitmap_size);
	if (bitmap == NULL) {
		ESP_LOGE(TAG, "malloc fail");
		return ESP_ERR_NO_MEM;
	}
	ssd1306_bdf_font_t bdf_font;
	int _xpos = xpos;
	for (int i=0;i<strnlen(text, SSD1306_TEXT_DISPLAY_MAX_LEN);i++) {
		memset(bitmap, 0, bitmap_size);
		int ch = text[i];
		esp_err_t err = ssd1306_load_bitmap_font(font, ch, bitmap, &bdf_font);
		if (err != ESP_OK) {
			ESP_LOGE(TAG, "font not found [%d]", ch);
			continue;
		}
		//ESP_LOG_BUFFER_HEXDUMP(tag, bitmap, bdf_font.num_data, ESP_LOG_INFO);
		ESP_LOGD(TAG, "bdf_font.width=%d", bdf_font.width);
		ESP_LOGD(TAG, "bdf_font.bbx=%d, bby=%d", bdf_font.bbx, bdf_font.bby);
		ESP_LOGD(TAG, "bdf_font.y_start=%d, y_end=%d", bdf_font.y_start, bdf_font.y_end);
		int bitmap_height = bdf_font.y_end - bdf_font.y_start + 1;
		int bitmap_width = bdf_font.num_data / bitmap_height;
		ESP_LOGD(TAG, "bitmap_width=%d bitmap_height=%d", bitmap_width, bitmap_height);
		ssd1306_set_bitmap(handle, _xpos, ypos+bdf_font.y_start, bitmap, bitmap_width*8, bitmap_height, false);
		_xpos = _xpos + bdf_font.width;
	}
	ESP_RETURN_ON_ERROR(ssd1306_display_pages(handle), TAG, "display pages for display bdf text failed");
	free(bitmap);
	return ESP_OK;
}

esp_err_t ssd1306_display_bdf_code(ssd1306_handle_t handle, const uint8_t *font, int code, int xpos, int ypos) {
	/* validate parameters */
	ESP_ARG_CHECK( handle );

	int fontboundingbox_width = font[0];
	int fontboundingbox_height = font[1];
	size_t bitmap_size = ((fontboundingbox_width + 7) / 8) * fontboundingbox_height;
	ESP_LOGD(TAG, "fontboundingbox_width=%d fontboundingbox_height=%d bitmap_size=%d",
		fontboundingbox_width, fontboundingbox_height, bitmap_size);
	uint8_t *bitmap = malloc(bitmap_size);
	if (bitmap == NULL) {
		ESP_LOGE(TAG, "malloc fail");
		return ESP_ERR_NO_MEM;
	}
	ssd1306_bdf_font_t bdf_font;
	memset(bitmap, 0, bitmap_size);
	esp_err_t err = ssd1306_load_bitmap_font(font, code, bitmap, &bdf_font);
	if (err != ESP_OK) {
		ESP_LOGE(TAG, "font not found [%d]", code);
		return err;
	}
	//ESP_LOG_BUFFER_HEXDUMP(tag, bitmap, bdf_font.num_data, ESP_LOG_INFO);
	ESP_LOGD(TAG, "bdf_font.width=%d", bdf_font.width);
	ESP_LOGD(TAG, "bdf_font.bbx=%d, bby=%d", bdf_font.bbx, bdf_font.bby);
	ESP_LOGD(TAG, "bdf_font.y_start=%d, y_end=%d", bdf_font.y_start, bdf_font.y_end);
	int bitmap_height = bdf_font.y_end - bdf_font.y_start + 1;
	int bitmap_width = bdf_font.num_data / bitmap_height;
	ESP_LOGD(TAG, "bitmap_width=%d bitmap_height=%d", bitmap_width, bitmap_height);
	ESP_LOG_BUFFER_HEXDUMP(TAG, bitmap, bdf_font.num_data, ESP_LOG_DEBUG);
	ssd1306_display_bitmap(handle, xpos, ypos+bdf_font.y_start, bitmap, bitmap_width*8, bitmap_height, false);
	free(bitmap);
	return ESP_OK;
}

esp_err_t ssd1306_set_pixel(ssd1306_handle_t handle, uint8_t xpos, uint8_t ypos, bool invert) {
	ssd1306_device_t* dev = (ssd1306_device_t*)handle;

	/* validate parameters */
	ESP_ARG_CHECK( dev );

    if (
		xpos >= dev->width ||
		ypos >= dev->height
	) {
		/* Error */
		return ESP_ERR_INVALID_SIZE;
	}

	uint8_t _page = (ypos / 8);
	uint8_t _bits = (ypos % 8);
	uint8_t _seg = xpos;
	uint8_t wk0 = dev->page[_page].segment[_seg];
	uint8_t wk1 = 1 << _bits;

	ESP_LOGD(TAG, "ypos=%d _page=%d _bits=%d wk0=0x%02x wk1=0x%02x", ypos, _page, _bits, wk0, wk1);

	if (dev->config.flip_enabled) wk1 = ssd1306_rotate_byte(wk1);

	if (invert) {
		wk0 = wk0 & ~wk1;
	} else {
		wk0 = wk0 | wk1;
	}

<<<<<<< HEAD
	//if (dev->config.flip_enabled) wk0 = ssd1306_rotate_byte(wk0); // per skarasov - Coz you rotating screen memory every time you put pixel in that co

=======
>>>>>>> a8cf214e
	ESP_LOGD(TAG, "wk0=0x%02x wk1=0x%02x", wk0, wk1);

	dev->page[_page].segment[_seg] = wk0;

	return ESP_OK;
}


esp_err_t ssd1306_set_line(ssd1306_handle_t handle, uint8_t x0, uint8_t y0, uint8_t x1, uint8_t y1,  bool invert) {
	ssd1306_device_t* dev = (ssd1306_device_t*)handle;
	int16_t dx, dy, sx, sy, err, e2, i, tmp; 

	/* validate parameters */
	ESP_ARG_CHECK( dev );

	/* Check for overflow */
	if (x0 >= dev->width) {
		x0 = dev->width - 1;
	}
	if (x1 >= dev->width) {
		x1 = dev->width - 1;
	}
	if (y0 >= dev->height) {
		y0 = dev->height - 1;
	}
	if (y1 >= dev->height) {
		y1 = dev->height - 1;
	}
	
	dx = (x0 < x1) ? (x1 - x0) : (x0 - x1); 
	dy = (y0 < y1) ? (y1 - y0) : (y0 - y1); 
	sx = (x0 < x1) ? 1 : -1; 
	sy = (y0 < y1) ? 1 : -1; 
	err = ((dx > dy) ? dx : -dy) / 2; 

	if (dx == 0) {
		if (y1 < y0) {
			tmp = y1;
			y1 = y0;
			y0 = tmp;
		}
		
		if (x1 < x0) {
			tmp = x1;
			x1 = x0;
			x0 = tmp;
		}
		
		/* Vertical line */
		for (i = y0; i <= y1; i++) {
			ssd1306_set_pixel(handle, x0, i, invert);
		}
		
		/* Return from function */
		return ESP_OK;
	}
	
	if (dy == 0) {
		if (y1 < y0) {
			tmp = y1;
			y1 = y0;
			y0 = tmp;
		}
		
		if (x1 < x0) {
			tmp = x1;
			x1 = x0;
			x0 = tmp;
		}
		
		/* Horizontal line */
		for (i = x0; i <= x1; i++) {
			ssd1306_set_pixel(handle, i, y0, invert);
		}
		
		/* Return from function */
		return ESP_OK;
	}
	
	while (1) {
		ssd1306_set_pixel(handle, x0, y0, invert);
		if (x0 == x1 && y0 == y1) {
			break;
		}
		e2 = err; 
		if (e2 > -dx) {
			err -= dy;
			x0 += sx;
		} 
		if (e2 < dy) {
			err += dx;
			y0 += sy;
		} 
	}

	return ESP_OK;
}


esp_err_t ssd1306_set_circle(ssd1306_handle_t handle, uint8_t x0, uint8_t y0, uint8_t r, bool invert) {
	int16_t f = 1 - r;
	int16_t ddF_x = 1;
	int16_t ddF_y = -2 * r;
	int16_t x = 0;
	int16_t y = r;

	/* validate parameters */
	ESP_ARG_CHECK( handle );

    ssd1306_set_pixel(handle, x0, y0 + r, invert);
    ssd1306_set_pixel(handle, x0, y0 - r, invert);
    ssd1306_set_pixel(handle, x0 + r, y0, invert);
    ssd1306_set_pixel(handle, x0 - r, y0, invert);

    while (x < y) {
        if (f >= 0) {
            y--;
            ddF_y += 2;
            f += ddF_y;
        }
        x++;
        ddF_x += 2;
        f += ddF_x;

        ssd1306_set_pixel(handle, x0 + x, y0 + y, invert);
        ssd1306_set_pixel(handle, x0 - x, y0 + y, invert);
        ssd1306_set_pixel(handle, x0 + x, y0 - y, invert);
        ssd1306_set_pixel(handle, x0 - x, y0 - y, invert);

        ssd1306_set_pixel(handle, x0 + y, y0 + x, invert);
        ssd1306_set_pixel(handle, x0 - y, y0 + x, invert);
        ssd1306_set_pixel(handle, x0 + y, y0 - x, invert);
        ssd1306_set_pixel(handle, x0 - y, y0 - x, invert);
    }

	return ESP_OK;
}

esp_err_t ssd1306_display_circle(ssd1306_handle_t handle, uint8_t x0, uint8_t y0, uint8_t r, bool invert) {
	/* validate parameters */
	ESP_ARG_CHECK( handle );

    ESP_RETURN_ON_ERROR(ssd1306_set_circle(handle, x0, y0, r, invert), TAG, "set circle for display circle failed");

    ESP_RETURN_ON_ERROR(ssd1306_display_pages(handle), TAG, "display pages for circle failed");

	return ESP_OK;
}

esp_err_t ssd1306_display_filled_circle(ssd1306_handle_t handle, uint8_t x0, uint8_t y0, uint8_t r, bool invert) {
	int16_t f = 1 - r;
	int16_t ddF_x = 1;
	int16_t ddF_y = -2 * r;
	int16_t x = 0;
	int16_t y = r;

    /* validate parameters */
	ESP_ARG_CHECK( handle );

    ssd1306_set_pixel(handle, x0, y0 + r, invert);
    ssd1306_set_pixel(handle, x0, y0 - r, invert);
    ssd1306_set_pixel(handle, x0 + r, y0, invert);
    ssd1306_set_pixel(handle, x0 - r, y0, invert);
    ssd1306_set_line(handle, x0 - r, y0, x0 + r, y0, invert);

    while (x < y) {
        if (f >= 0) {
            y--;
            ddF_y += 2;
            f += ddF_y;
        }
        x++;
        ddF_x += 2;
        f += ddF_x;

        ssd1306_set_line(handle, x0 - (uint8_t)x, y0 + (uint8_t)y, x0 + (uint8_t)x, y0 + (uint8_t)y, invert);
        ssd1306_set_line(handle, x0 + (uint8_t)x, y0 - (uint8_t)y, x0 - (uint8_t)x, y0 - (uint8_t)y, invert);

        ssd1306_set_line(handle, x0 + (uint8_t)y, y0 + (uint8_t)x, x0 - (uint8_t)y, y0 + (uint8_t)x, invert);
        ssd1306_set_line(handle, x0 + (uint8_t)y, y0 - (uint8_t)x, x0 - (uint8_t)y, y0 - (uint8_t)x, invert);
    }

    ESP_RETURN_ON_ERROR(ssd1306_display_pages(handle), TAG, "display pages for filled circle failed");

	return ESP_OK;
}

esp_err_t ssd1306_set_rectangle(ssd1306_handle_t handle, uint8_t x, uint8_t y, uint8_t w, uint8_t h, bool invert) {
	ssd1306_device_t* dev = (ssd1306_device_t*)handle;

    /* validate parameters */
	ESP_ARG_CHECK( dev );

    /* Check input parameters */
	if (
		x >= dev->width ||
		y >= dev->height
	) {
		/* Return error */
		return ESP_ERR_INVALID_SIZE;
	}
	
	/* Check width and height */
	if ((x + w) >= dev->width) {
		w = dev->width - x;
	}
	if ((y + h) >= dev->height) {
		h = dev->height - y;
	}

    /* Set 4 lines */
	ssd1306_set_line(handle, x, y, x + w, y, invert);         /* Top line */
	ssd1306_set_line(handle, x, y + h, x + w, y + h, invert); /* Bottom line */
	ssd1306_set_line(handle, x, y, x, y + h, invert);         /* Left line */
	ssd1306_set_line(handle, x + w, y, x + w, y + h, invert); /* Right line */

    return ESP_OK;
}

esp_err_t ssd1306_display_rectangle(ssd1306_handle_t handle, uint8_t x, uint8_t y, uint8_t w, uint8_t h, bool invert) {
    /* validate parameters */
	ESP_ARG_CHECK( handle );

    ESP_RETURN_ON_ERROR(ssd1306_set_rectangle(handle, x, y, w, h, invert), TAG, "set rectangle for display rectangle failed");

    ESP_RETURN_ON_ERROR(ssd1306_display_pages(handle), TAG, "display pages for rectangle failed");

    return ESP_OK;
}

esp_err_t ssd1306_display_filled_rectangle(ssd1306_handle_t handle, uint8_t x, uint8_t y, uint8_t w, uint8_t h, bool invert) {
	ssd1306_device_t* dev = (ssd1306_device_t*)handle;

    /* validate parameters */
	ESP_ARG_CHECK( dev );

    /* Check input parameters */
	if (
		x >= dev->width ||
		y >= dev->height
	) {
		/* Return error */
		return ESP_ERR_INVALID_SIZE;
	}
	
	/* Check width and height */
	if ((x + w) >= dev->width) {
		w = dev->width - x;
	}
	if ((y + h) >= dev->height) {
		h = dev->height - y;
	}

    /* Set lines */
	for (uint8_t i = 0; i <= h; i++) {
		/* Set line */
		ssd1306_set_line(handle, x, y + i, x + w, y + i, invert);
	}

    ESP_RETURN_ON_ERROR(ssd1306_display_pages(handle), TAG, "display pages for rectangle failed");

    return ESP_OK;
}

esp_err_t ssd1306_enable_display(ssd1306_handle_t handle) {
	ssd1306_device_t* dev = (ssd1306_device_t*)handle;
	uint8_t out_buf[2];
	uint8_t out_index = 0;

	/* validate parameters */
	ESP_ARG_CHECK( dev );

	out_buf[out_index++] = SSD1306_CONTROL_BYTE_CMD_STREAM; // 00
	out_buf[out_index++] = SSD1306_CMD_DISPLAY_ON; // AF

	ESP_RETURN_ON_ERROR(ssd1306_i2c_write(dev, out_buf, out_index), TAG, "write contrast configuration failed");

	/* set handle parameter */
	dev->config.display_enabled = true;

	return ESP_OK;
}

esp_err_t ssd1306_disable_display(ssd1306_handle_t handle) {
	ssd1306_device_t* dev = (ssd1306_device_t*)handle;
	uint8_t out_buf[2];
	uint8_t out_index = 0;

	/* validate parameters */
	ESP_ARG_CHECK( dev );

	out_buf[out_index++] = SSD1306_CONTROL_BYTE_CMD_STREAM; // 00
	out_buf[out_index++] = SSD1306_CMD_DISPLAY_OFF; // AE

	ESP_RETURN_ON_ERROR(ssd1306_i2c_write(dev, out_buf, out_index), TAG, "write contrast configuration failed");

	/* set handle parameter */
	dev->config.display_enabled = false;

	return ESP_OK;
}

esp_err_t ssd1306_display_pages(ssd1306_handle_t handle) {
	ssd1306_device_t* dev = (ssd1306_device_t*)handle;

	/* validate parameters */
	ESP_ARG_CHECK( dev );

	for (uint8_t page = 0; page < dev->pages; page++) {
		ESP_RETURN_ON_ERROR(ssd1306_display_image(handle, page, 0, dev->page[page].segment, dev->width), TAG, "show buffer failed (page %d)", page);
	}

	return ESP_OK;
}

esp_err_t ssd1306_set_pages(ssd1306_handle_t handle, uint8_t *buffer) {
	ssd1306_device_t* dev = (ssd1306_device_t*)handle;
	uint8_t index = 0;

	/* validate parameters */
	ESP_ARG_CHECK( dev );

	for (uint8_t page = 0; page < dev->pages; page++) {
		memcpy(&dev->page[page].segment, &buffer[index], 128);
		index = index + 128;
	}

	return ESP_OK;
}

esp_err_t ssd1306_get_pages(ssd1306_handle_t handle, uint8_t *buffer) {
	ssd1306_device_t* dev = (ssd1306_device_t*)handle;
	uint8_t index = 0;

	/* validate parameters */
	ESP_ARG_CHECK( dev );

	for (uint8_t page = 0; page < dev->pages; page++) {
		memcpy(&buffer[index], &dev->page[page].segment, 128);
		index = index + 128;
	}

	return ESP_OK;
}

esp_err_t ssd1306_set_bitmap(ssd1306_handle_t handle, uint8_t xpos, uint8_t ypos, const uint8_t *bitmap, uint8_t width, uint8_t height, bool invert) {
	uint8_t byte_width = (width + 7) / 8;

	/* validate parameters */
	ESP_ARG_CHECK( handle );

	for (uint8_t j = 0; j < height; j++) {
        for (uint8_t i = 0; i < width; i++) {
            if (*(bitmap + j * byte_width + i / 8) & (128 >> (i & 7))) {
                ssd1306_set_pixel(handle, xpos + i, ypos + j, invert);
            }
        }
    }

	return ESP_OK;
}

esp_err_t ssd1306_display_bitmap(ssd1306_handle_t handle, uint8_t xpos, uint8_t ypos, const uint8_t *bitmap, uint8_t width, uint8_t height, bool invert) {
	/* validate parameters */
	ESP_ARG_CHECK( handle );

	ESP_RETURN_ON_ERROR(ssd1306_set_bitmap(handle, xpos, ypos, bitmap, width, height, invert), TAG, "set bitmap for display bitmap failed");

	ESP_RETURN_ON_ERROR(ssd1306_display_pages(handle), TAG, "display pages for bitmap failed");

	return ESP_OK;
}

/* this works fine for a 128x32 but the pages repeat after page 3, e.g. pages 0-3 and 4-7 are the same */
esp_err_t ssd1306_display_bitmap__(ssd1306_handle_t handle, uint8_t xpos, uint8_t ypos, const uint8_t *bitmap, uint8_t width, uint8_t height, bool invert) {
	ssd1306_device_t* dev = (ssd1306_device_t*)handle;

	/* validate parameters */
	ESP_ARG_CHECK( dev );

	if ( (width % 8) != 0) {
		ESP_LOGE(TAG, "width must be a multiple of 8");
		return ESP_ERR_INVALID_ARG;
	}

	uint8_t _width = width / 8;
	uint8_t wk0;
	uint8_t wk1;
	uint8_t wk2;
	uint8_t page = (ypos / 8);
	uint8_t _seg = xpos;
	uint8_t dstBits = (ypos % 8);
	uint8_t offset = 0;

	ESP_LOGD(TAG, "ypos=%d page=%d dstBits=%d", ypos, page, dstBits);

	for(uint8_t _height = 0; _height < height; _height++) {
		for (uint8_t index = 0; index < _width; index++) {
			for (int8_t srcBits=7; srcBits>=0; srcBits--) {
				wk0 = dev->page[page].segment[_seg];
				if (dev->config.flip_enabled) {
					wk0 = ssd1306_rotate_byte(wk0);
				}

				wk1 = bitmap[index+offset];
				if (invert) {
					wk1 = ~wk1; 
				}

				wk2 = ssd1306_copy_bit(wk1, srcBits, wk0, dstBits);
				if (dev->config.flip_enabled) {
					wk2 = ssd1306_rotate_byte(wk2);
				}

				ESP_LOGD(TAG, "index=%d offset=%d page=%d _seg=%d, wk2=%02x", index, offset, page, _seg, wk2);
				dev->page[page].segment[_seg] = wk2;
				_seg++;
			}
		}
		vTaskDelay(1);
		offset = offset + _width;
		dstBits++;
		_seg = xpos;
		if (dstBits == 8) {
			page++;
			dstBits=0;
		}
	}

	ESP_RETURN_ON_ERROR(ssd1306_display_pages(handle), TAG, "display pages for bitmap failed");

	return ESP_OK;
}

esp_err_t ssd1306_display_image(ssd1306_handle_t handle, uint8_t page, uint8_t segment, const uint8_t *image, uint8_t width) {
	ssd1306_device_t* dev = (ssd1306_device_t*)handle;
	esp_err_t ret = ESP_OK;

	/* validate parameters */
	ESP_ARG_CHECK( dev );

	if (page >= dev->pages) return ESP_ERR_INVALID_SIZE;
	if (segment >= dev->width) return ESP_ERR_INVALID_SIZE;

	uint8_t _seg = segment + dev->config.offset_x;
	uint8_t columLow = _seg & 0x0F;
	uint8_t columHigh = (_seg >> 4) & 0x0F;

	uint8_t _page = page;
	if (dev->config.flip_enabled) {
		_page = (dev->pages - page) - 1;
	}

	uint8_t *out_buf;
	out_buf = malloc(width < 4 ? 4 : width + 1);
	if (out_buf == NULL) {
		ESP_LOGE(TAG, "malloc for image display failed");
		return ESP_ERR_NO_MEM;
	}

	uint8_t out_index = 0;
	out_buf[out_index++] = SSD1306_CONTROL_BYTE_CMD_STREAM;
	// Set Lower Column Start Address for Page Addressing Mode
	out_buf[out_index++] = (0x00 + columLow);
	// Set Higher Column Start Address for Page Addressing Mode
	out_buf[out_index++] = (0x10 + columHigh);
	// Set Page Start Address for Page Addressing Mode
	out_buf[out_index++] = 0xB0 | _page;

	ESP_GOTO_ON_ERROR(ssd1306_i2c_write(dev, out_buf, out_index), err, TAG, "write page addressing mode for image display failed");

	out_buf[0] = SSD1306_CONTROL_BYTE_DATA_STREAM;

	memcpy(&out_buf[1], image, width);


	ESP_GOTO_ON_ERROR(ssd1306_i2c_write(dev, out_buf, width + 1), err, TAG, "write image for image display failed");

	free(out_buf);

	// Set to internal buffer
	memcpy(&dev->page[page].segment[segment], image, width);

	return ESP_OK;

	err:
		return ret;
}

esp_err_t ssd1306_display_text(ssd1306_handle_t handle, uint8_t page, const char *text, bool invert) {
	ssd1306_device_t* dev = (ssd1306_device_t*)handle;

	/* validate parameters */
	ESP_ARG_CHECK( dev );

	if (page >= dev->pages) return ESP_ERR_INVALID_SIZE;

	if (strnlen(text, SSD1306_TEXT_DISPLAY_MAX_LEN + 1) > SSD1306_TEXT_DISPLAY_MAX_LEN) return ESP_ERR_INVALID_SIZE;

	uint8_t seg = 0;
	uint8_t image[8];

	for (uint8_t i = 0; i < strnlen(text, SSD1306_TEXT_DISPLAY_MAX_LEN); i++) {
		memcpy(image, font_latin_8x8_tr[(uint8_t)text[i]], 8);
		if (invert) ssd1306_invert_buffer(image, 8);
		if (dev->config.flip_enabled) ssd1306_flip_buffer(image, 8);
		ESP_RETURN_ON_ERROR(ssd1306_display_image(handle, page, seg, image, 8), TAG, "display image for display text failed");
		seg = seg + 8;
	}

	return ESP_OK;
}

esp_err_t ssd1306_display_text_x2(ssd1306_handle_t handle, uint8_t page, const char *text, bool invert) {
	ssd1306_device_t* dev = (ssd1306_device_t*)handle;

	/* validate parameters */
	ESP_ARG_CHECK( dev );

	if (page >= dev->pages) return ESP_ERR_INVALID_SIZE;

	if (strnlen(text, SSD1306_TEXT_X2_DISPLAY_MAX_LEN + 1) > SSD1306_TEXT_X2_DISPLAY_MAX_LEN) return ESP_ERR_INVALID_SIZE;

	uint8_t seg = 0;

	for (uint8_t nn = 0; nn < strnlen(text, SSD1306_TEXT_X2_DISPLAY_MAX_LEN); nn++) {
		uint8_t const * const in_columns = font_latin_8x8_tr[(uint8_t)text[nn]];

		// make the character 2x as high
		ssd1306_out_column_t out_columns[8];
		memset(out_columns, 0, sizeof(out_columns));

		for (uint8_t xx = 0; xx < 8; xx++) { // for each column (x-direction)
			uint32_t in_bitmask = 0b1;
			uint32_t out_bitmask = 0b11;

			for (uint8_t yy = 0; yy < 8; yy++) { // for pixel (y-direction)
				if (in_columns[xx] & in_bitmask) {
					out_columns[xx].u32 |= out_bitmask;
				}
				in_bitmask <<= 1;
				out_bitmask <<= 2;
			}
		}

		// render character in 8 column high pieces, making them 2x as wide
		for (uint8_t yy = 0; yy < 2; yy++)	{ // for each group of 8 pixels high (y-direction)
			uint8_t image[16];
			for (uint8_t xx = 0; xx < 8; xx++) { // for each column (x-direction)
				image[xx*2+0] = 
				image[xx*2+1] = out_columns[xx].u8[yy];
			}
			if (invert) ssd1306_invert_buffer(image, 16);
			if (dev->config.flip_enabled) ssd1306_flip_buffer(image, 16);
			
			ESP_RETURN_ON_ERROR(ssd1306_display_image(handle, page+yy, seg, image, 16), TAG, "display image for display text x2 failed");

			memcpy(&dev->page[page+yy].segment[seg], image, 16);
		}
		seg = seg + 16;
	}

	return ESP_OK;
}

esp_err_t ssd1306_display_text_x3(ssd1306_handle_t handle, uint8_t page, const char *text, bool invert) {
	ssd1306_device_t* dev = (ssd1306_device_t*)handle;

	/* validate parameters */
	ESP_ARG_CHECK( dev );

	if (page >= dev->pages) return ESP_ERR_INVALID_SIZE;

	if (strnlen(text, SSD1306_TEXT_X3_DISPLAY_MAX_LEN + 1) > SSD1306_TEXT_X3_DISPLAY_MAX_LEN) return ESP_ERR_INVALID_SIZE;

	uint8_t seg = 0;

	for (uint8_t nn = 0; nn < strnlen(text, SSD1306_TEXT_X3_DISPLAY_MAX_LEN); nn++) {
		uint8_t const * const in_columns = font_latin_8x8_tr[(uint8_t)text[nn]];

		// make the character 3x as high
		ssd1306_out_column_t out_columns[8];
		memset(out_columns, 0, sizeof(out_columns));

		for (uint8_t xx = 0; xx < 8; xx++) { // for each column (x-direction)
			uint32_t in_bitmask = 0b1;
			uint32_t out_bitmask = 0b111;

			for (uint8_t yy = 0; yy < 8; yy++) { // for pixel (y-direction)
				if (in_columns[xx] & in_bitmask) {
					out_columns[xx].u32 |= out_bitmask;
				}
				in_bitmask <<= 1;
				out_bitmask <<= 3;
			}
		}

		// render character in 8 column high pieces, making them 3x as wide
		for (uint8_t yy = 0; yy < 3; yy++)	{ // for each group of 8 pixels high (y-direction)
			uint8_t image[24];
			for (uint8_t xx = 0; xx < 8; xx++) { // for each column (x-direction)
				image[xx*3+0] = 
				image[xx*3+1] = 
				image[xx*3+2] = out_columns[xx].u8[yy];
			}
			if (invert) ssd1306_invert_buffer(image, 24);
			if (dev->config.flip_enabled) ssd1306_flip_buffer(image, 24);
			
			ESP_RETURN_ON_ERROR(ssd1306_display_image(handle, page+yy, seg, image, 24), TAG, "display image for display text x3 failed");

			memcpy(&dev->page[page+yy].segment[seg], image, 24);
		}
		seg = seg + 24;
	}

	return ESP_OK;
}

esp_err_t ssd1306_display_textbox_banner(ssd1306_handle_t handle, uint8_t page, uint8_t segment, const char *text, uint8_t box_width, bool invert, uint8_t delay) {
	ssd1306_device_t* dev = (ssd1306_device_t*)handle;

	/* validate parameters */
	ESP_ARG_CHECK( dev );

	if (page >= dev->pages) return ESP_ERR_INVALID_SIZE;
	uint8_t text_box_pixel = box_width * 8;
	if (segment + text_box_pixel > dev->width) return ESP_ERR_INVALID_SIZE;
	if (strnlen(text, SSD1306_TEXTBOX_DISPLAY_MAX_LEN + 1) > SSD1306_TEXTBOX_DISPLAY_MAX_LEN) return ESP_ERR_INVALID_SIZE;

	uint8_t _seg = segment;
	uint8_t image[8];

	for (uint8_t i = 0; i < box_width; i++) {
		memcpy(image, font_latin_8x8_tr[(uint8_t)text[i]], 8);
		if (invert) ssd1306_invert_buffer(image, 8);
		if (dev->config.flip_enabled) ssd1306_flip_buffer(image, 8);
		ssd1306_display_image(handle, page, _seg, image, 8);
		_seg = _seg + 8;
	}
	vTaskDelay(delay / portTICK_PERIOD_MS);

	// Horizontally scroll inside the box
	for (uint8_t _text=box_width; _text < strnlen(text, SSD1306_TEXTBOX_DISPLAY_MAX_LEN); _text++) {
		memcpy(image, font_latin_8x8_tr[(uint8_t)text[_text]], 8);
		if (invert) ssd1306_invert_buffer(image, 8);
		if (dev->config.flip_enabled) ssd1306_flip_buffer(image, 8);
		for (uint8_t _bit=0;_bit<8;_bit++) {
			for (int _pixel=0;_pixel<text_box_pixel;_pixel++) {
				//ESP_LOGI(TAG, "_text=%d _bit=%d _pixel=%d", _text, _bit, _pixel);
				dev->page[page].segment[_pixel+segment] = dev->page[page].segment[_pixel+segment+1];
			}
			dev->page[page].segment[segment+text_box_pixel-1] = image[_bit];
			ssd1306_display_image(handle, page, segment, &dev->page[page].segment[segment], text_box_pixel);
			vTaskDelay(delay / portTICK_PERIOD_MS);
		}
	}

	return ESP_OK;
}

esp_err_t ssd1306_display_textbox_ticker(ssd1306_handle_t handle, uint8_t page, uint8_t segment, const char *text, uint8_t box_width, bool invert, uint8_t delay) {
	ssd1306_device_t* dev = (ssd1306_device_t*)handle;

	/* validate parameters */
	ESP_ARG_CHECK( dev );

	if (page >= dev->pages) return ESP_ERR_INVALID_SIZE;
	uint8_t text_box_pixel = box_width * 8;
	if (segment + text_box_pixel > dev->width) return ESP_ERR_INVALID_SIZE;
    if (strnlen(text, SSD1306_TEXTBOX_DISPLAY_MAX_LEN + 1) > SSD1306_TEXTBOX_DISPLAY_MAX_LEN) return ESP_ERR_INVALID_SIZE;

	uint8_t _seg = segment;
	uint8_t image[8];

    // fill box with spaces
	for (uint8_t i = 0; i < box_width; i++) {
		memcpy(image, font_latin_8x8_tr[21], 8);
		if (invert) ssd1306_invert_buffer(image, 8);
		if (dev->config.flip_enabled) ssd1306_flip_buffer(image, 8);
		ssd1306_display_image(handle, page, _seg, image, 8);
		_seg = _seg + 8;
	}
	vTaskDelay(delay / portTICK_PERIOD_MS);

	// Horizontally scroll inside the box
	for (uint8_t _text=0; _text<strnlen(text, SSD1306_TEXTBOX_DISPLAY_MAX_LEN); _text++) {
		memcpy(image, font_latin_8x8_tr[(uint8_t)text[_text]], 8);
		if (invert) ssd1306_invert_buffer(image, 8);
		if (dev->config.flip_enabled) ssd1306_flip_buffer(image, 8);
		for (uint8_t _bit=0;_bit<8;_bit++) {
			for (uint8_t _pixel=0;_pixel<text_box_pixel;_pixel++) {
				//ESP_LOGI(TAG, "_text=%d _bit=%d _pixel=%d", _text, _bit, _pixel);
				dev->page[page].segment[_pixel+segment] = dev->page[page].segment[_pixel+segment+1];
			}
			dev->page[page].segment[segment+text_box_pixel-1] = image[_bit];
			ssd1306_display_image(handle, page, segment, &dev->page[page].segment[segment], text_box_pixel);
			vTaskDelay(delay / portTICK_PERIOD_MS);
		}
	}

    // Horizontally scroll inside the box
	for (uint8_t _text=0; _text<box_width; _text++) {
		memcpy(image, font_latin_8x8_tr[21], 8);
		if (invert) ssd1306_invert_buffer(image, 8);
		if (dev->config.flip_enabled) ssd1306_flip_buffer(image, 8);
		for (uint8_t _bit=0;_bit<8;_bit++) {
			for (uint8_t _pixel=0;_pixel<text_box_pixel;_pixel++) {
				//ESP_LOGI(TAG, "_text=%d _bit=%d _pixel=%d", _text, _bit, _pixel);
				dev->page[page].segment[_pixel+segment] = dev->page[page].segment[_pixel+segment+1];
			}
			dev->page[page].segment[segment+text_box_pixel-1] = image[_bit];
			ssd1306_display_image(handle, page, segment, &dev->page[page].segment[segment], text_box_pixel);
			vTaskDelay(delay / portTICK_PERIOD_MS);
		}
	}

	return ESP_OK;
}

esp_err_t ssd1306_clear_display_page(ssd1306_handle_t handle, uint8_t page, bool invert) {
	/* validate parameters */
	ESP_ARG_CHECK( handle );

	ESP_RETURN_ON_ERROR(ssd1306_display_text(handle, page, "                ", invert), TAG, "display text for clear line failed");

	return ESP_OK;
}

esp_err_t ssd1306_clear_display(ssd1306_handle_t handle, bool invert) {
	ssd1306_device_t* dev = (ssd1306_device_t*)handle;

	/* validate parameters */
	ESP_ARG_CHECK( dev );

	for (uint8_t page = 0; page < dev->pages; page++) {
		ESP_RETURN_ON_ERROR(ssd1306_clear_display_page(handle, page, invert), TAG, "clear line for clear screen failed");
	}

	return ESP_OK;
}

esp_err_t ssd1306_set_contrast(ssd1306_handle_t handle, uint8_t contrast) {
	ssd1306_device_t* dev = (ssd1306_device_t*)handle;
	uint8_t out_buf[3];
	uint8_t out_index = 0;

	/* validate parameters */
	ESP_ARG_CHECK( dev );

	out_buf[out_index++] = SSD1306_CONTROL_BYTE_CMD_STREAM; // 00
	out_buf[out_index++] = SSD1306_CMD_SET_CONTRAST; // 81
	out_buf[out_index++] = contrast;

	ESP_RETURN_ON_ERROR(ssd1306_i2c_write(dev, out_buf, out_index), TAG, "write contrast configuration failed");

	return ESP_OK;
}

esp_err_t ssd1306_set_software_scroll(ssd1306_handle_t handle, uint8_t start, uint8_t end) {
	ssd1306_device_t* dev = (ssd1306_device_t*)handle;

	/* validate parameters */
	ESP_ARG_CHECK( dev );

	ESP_LOGD(TAG, "software_scroll start=%d end=%d _pages=%d", start, end, dev->pages);
	
	if (start >= dev->pages || end >= dev->pages) {
		dev->scroll_enabled = false;
	} else {
		dev->scroll_enabled = true;
		dev->scroll_start = start;
		dev->scroll_end = end;
		dev->scroll_direction = 1;
		if (start > end ) dev->scroll_direction = -1;
	}

	return ESP_OK;
}

esp_err_t ssd1306_display_software_scroll_text(ssd1306_handle_t handle, const char *text, bool invert) {
	ssd1306_device_t* dev = (ssd1306_device_t*)handle;

	/* validate parameters */
	ESP_ARG_CHECK( dev );

	if (strnlen(text, SSD1306_TEXT_DISPLAY_MAX_LEN + 1) > SSD1306_TEXT_DISPLAY_MAX_LEN) return ESP_ERR_INVALID_SIZE;

	ESP_LOGD(TAG, "ssd1306_handle->dev_params->scroll_enabled=%d", dev->scroll_enabled);
	if (dev->scroll_enabled == false) return ESP_ERR_INVALID_ARG;

	uint16_t srcIndex = dev->scroll_end - dev->scroll_direction;
	while(1) {
		uint16_t dstIndex = srcIndex + dev->scroll_direction;
		ESP_LOGD(TAG, "srcIndex=%u dstIndex=%u", srcIndex,dstIndex);
		for(uint16_t seg = 0; seg < dev->width; seg++) {
			dev->page[dstIndex].segment[seg] = dev->page[srcIndex].segment[seg];
		}
		ESP_RETURN_ON_ERROR(ssd1306_display_image(handle, dstIndex, 0, dev->page[dstIndex].segment, sizeof(dev->page[dstIndex].segment)), TAG, "display image for scroll text failed");
		if (srcIndex == dev->scroll_start) break;
		srcIndex = srcIndex - dev->scroll_direction;
	}
	
	ESP_RETURN_ON_ERROR(ssd1306_display_text(handle, srcIndex, text, invert), TAG, "display text for scroll text failed");

	return ESP_OK;
}

esp_err_t ssd1306_clear_display_software_scroll(ssd1306_handle_t handle) {
	ssd1306_device_t* dev = (ssd1306_device_t*)handle;

	/* validate parameters */
	ESP_ARG_CHECK( dev );

	ESP_LOGD(TAG, "ssd1306_handle->dev_params->scroll_enabled=%d", dev->scroll_enabled);
	ESP_RETURN_ON_FALSE(dev->scroll_enabled, ESP_ERR_INVALID_ARG, TAG, "software scroll not enabled");

	uint16_t srcIndex = dev->scroll_end - dev->scroll_direction;
	while(1) {
		uint16_t dstIndex = srcIndex + dev->scroll_direction;
		ESP_LOGD(TAG, "srcIndex=%u dstIndex=%u", srcIndex,dstIndex);
		ESP_RETURN_ON_ERROR(ssd1306_clear_display_page(handle, dstIndex, false), TAG, "clear display page for scroll clear failed");
		if (dstIndex == dev->scroll_start) break;
		srcIndex = srcIndex - dev->scroll_direction;
	}

	return ESP_OK;
}

esp_err_t ssd1306_set_hardware_scroll(ssd1306_handle_t handle, ssd1306_scroll_types_t scroll, ssd1306_scroll_frames_t frame_frequency) {
	ssd1306_device_t* dev = (ssd1306_device_t*)handle;
    uint8_t out_buf[15];
    uint8_t out_index = 0;

	/* validate parameters */
	ESP_ARG_CHECK( dev );

	if(dev->config.panel_size == SSD1306_PAGE_128x128_SIZE) {
		return ESP_ERR_NOT_SUPPORTED;
	}

	out_buf[out_index++] = SSD1306_CONTROL_BYTE_CMD_STREAM; // 00

	if (scroll == SSD1306_SCROLL_RIGHT) {
		out_buf[out_index++] = SSD1306_CMD_HORIZONTAL_RIGHT; // 26
		out_buf[out_index++] = 0x00; // Dummy byte
		out_buf[out_index++] = 0x00; // Define start page address
		out_buf[out_index++] = (uint8_t)frame_frequency; // Frame frequency
		out_buf[out_index++] = 0x01; // Define end page address
		out_buf[out_index++] = 0x00; // Dummy byte 0x00
		out_buf[out_index++] = 0xFF; // Dummy byte 0xFF
		out_buf[out_index++] = SSD1306_CMD_ACTIVE_SCROLL; // 2F
	} 

	if (scroll == SSD1306_SCROLL_LEFT) {
		out_buf[out_index++] = SSD1306_CMD_HORIZONTAL_LEFT; // 27
		out_buf[out_index++] = 0x00; // Dummy byte
		out_buf[out_index++] = 0x00; // Define start page address
		out_buf[out_index++] = (uint8_t)frame_frequency; // Frame frequency
		out_buf[out_index++] = 0x01; // Define end page address
		out_buf[out_index++] = 0x00; //
		out_buf[out_index++] = 0xFF; //
		out_buf[out_index++] = SSD1306_CMD_ACTIVE_SCROLL; // 2F
	} 

	if (scroll == SSD1306_SCROLL_DOWN) {
		out_buf[out_index++] = SSD1306_CMD_CONTINUOUS_SCROLL; // 29
		out_buf[out_index++] = 0x00; // Dummy byte
		out_buf[out_index++] = 0x00; // Define start page address
		out_buf[out_index++] = (uint8_t)frame_frequency; // Frame frequency
		out_buf[out_index++] = 0x00; // Define end page address
		out_buf[out_index++] = 0x3F; // Vertical scrolling offset

		out_buf[out_index++] = SSD1306_CMD_VERTICAL; // A3
		out_buf[out_index++] = 0x00;
		if (dev->height == 128)
			out_buf[out_index++] = 0x80;
		if (dev->height == 64)
			out_buf[out_index++] = 0x40;
		if (dev->height == 32)
			out_buf[out_index++] = 0x20;
		out_buf[out_index++] = SSD1306_CMD_ACTIVE_SCROLL; // 2F
	}

	if (scroll == SSD1306_SCROLL_UP) {
		out_buf[out_index++] = SSD1306_CMD_CONTINUOUS_SCROLL; // 29
		out_buf[out_index++] = 0x00; // Dummy byte
		out_buf[out_index++] = 0x00; // Define start page address
		out_buf[out_index++] = (uint8_t)frame_frequency; // Frame frequency
		out_buf[out_index++] = 0x00; // Define end page address
		out_buf[out_index++] = 0x01; // Vertical scrolling offset

		out_buf[out_index++] = SSD1306_CMD_VERTICAL; // A3
		out_buf[out_index++] = 0x00;
		if (dev->height == 128)
			out_buf[out_index++] = 0x80;
		if (dev->height == 64)
			out_buf[out_index++] = 0x40;
		if (dev->height == 32)
			out_buf[out_index++] = 0x20;
		out_buf[out_index++] = SSD1306_CMD_ACTIVE_SCROLL; // 2F
	}

	if (scroll == SSD1306_SCROLL_STOP) {
		out_buf[out_index++] = SSD1306_CMD_DEACTIVE_SCROLL; // 2E
	}

	ESP_RETURN_ON_ERROR(ssd1306_i2c_write(dev, out_buf, out_index), TAG, "write hardware scroll configuration failed");

	return ESP_OK;
}

// delay = 0 : display with no wait
// delay > 0 : display with wait
// delay < 0 : no display
esp_err_t ssd1306_display_wrap_around(ssd1306_handle_t handle, ssd1306_scroll_types_t scroll, uint8_t start, uint8_t end, int8_t delay) {
	ssd1306_device_t* dev = (ssd1306_device_t*)handle;

	/* validate parameters */
	ESP_ARG_CHECK( dev );

	if (scroll == SSD1306_SCROLL_RIGHT) {
		uint8_t _start = start; // 0 to 7
		uint8_t _end = end; // 0 to 7
		if (_end >= dev->pages) _end = dev->pages - 1;
		uint8_t wk;
		for (uint8_t page = _start; page <= _end;page++) {
			wk = dev->page[page].segment[127];
			for (uint8_t seg = 127; seg > 0; seg--) {
				dev->page[page].segment[seg] = dev->page[page].segment[seg-1];
			}
			dev->page[page].segment[0] = wk;
		}
	} else if (scroll == SSD1306_SCROLL_LEFT) {
		uint8_t _start = start; // 0 to 7
		uint8_t _end = end; // 0 to 7
		if (_end >= dev->pages) _end = dev->pages - 1;
		uint8_t wk;
		for (uint8_t page=_start;page<=_end;page++) {
			wk = dev->page[page].segment[0];
			for (uint8_t seg = 0; seg < 127; seg++) {
				dev->page[page].segment[seg] = dev->page[page].segment[seg+1];
			}
			dev->page[page].segment[127] = wk;
		}

	} else if (scroll == SSD1306_SCROLL_UP) {
		uint8_t _start = start; // 0 to {width-1}
		uint8_t _end = end; // 0 to {width-1}
		if (_end >= dev->width) _end = dev->width - 1;
		uint8_t wk0;
		uint8_t wk1;
		uint8_t wk2;
		uint8_t save[128];
		// Save pages 0
		for (uint8_t seg = 0; seg < 128; seg++) {
			save[seg] = dev->page[0].segment[seg];
		}
		// Page0 to Page6
		for (uint8_t page=0; page < dev->pages-1; page++) {
			for (uint8_t seg = _start; seg <= _end; seg++) {
				wk0 = dev->page[page].segment[seg];
				wk1 = dev->page[page+1].segment[seg];
				if (dev->config.flip_enabled) wk0 = ssd1306_rotate_byte(wk0);
				if (dev->config.flip_enabled) wk1 = ssd1306_rotate_byte(wk1);
				if (seg == 0) {
					ESP_LOGD(TAG, "b page=%d wk0=%02x wk1=%02x", page, wk0, wk1);
				}
				wk0 = wk0 >> 1;
				wk1 = wk1 & 0x01;
				wk1 = wk1 << 7;
				wk2 = wk0 | wk1;
				if (seg == 0) {
					ESP_LOGD(TAG, "a page=%d wk0=%02x wk1=%02x wk2=%02x", page, wk0, wk1, wk2);
				}
				if (dev->config.flip_enabled) wk2 = ssd1306_rotate_byte(wk2);
				dev->page[page].segment[seg] = wk2;
			}
		}
		// Page7
		uint8_t pages = dev->pages-1;
		for (uint8_t seg = _start; seg <= _end; seg++) {
			wk0 = dev->page[pages].segment[seg];
			wk1 = save[seg];
			if (dev->config.flip_enabled) wk0 = ssd1306_rotate_byte(wk0);
			if (dev->config.flip_enabled) wk1 = ssd1306_rotate_byte(wk1);
			wk0 = wk0 >> 1;
			wk1 = wk1 & 0x01;
			wk1 = wk1 << 7;
			wk2 = wk0 | wk1;
			if (dev->config.flip_enabled) wk2 = ssd1306_rotate_byte(wk2);
			dev->page[pages].segment[seg] = wk2;
		}

	} else if (scroll == SSD1306_SCROLL_DOWN) {
		uint8_t _start = start; // 0 to {width-1}
		uint8_t _end = end; // 0 to {width-1}
		if (_end >= dev->width) _end = dev->width - 1;
		uint8_t wk0;
		uint8_t wk1;
		uint8_t wk2;
		uint8_t save[128];
		// Save pages 7
		uint8_t pages = dev->pages-1;
		for (uint8_t seg = 0; seg < 128; seg++) {
			save[seg] = dev->page[pages].segment[seg];
		}
		// Page7 to Page1
		for (uint8_t page = pages; page > 0; page--) {
			for (uint8_t seg = _start; seg <= _end; seg++) {
				wk0 = dev->page[page].segment[seg];
				wk1 = dev->page[page-1].segment[seg];
				if (dev->config.flip_enabled) wk0 = ssd1306_rotate_byte(wk0);
				if (dev->config.flip_enabled) wk1 = ssd1306_rotate_byte(wk1);
				if (seg == 0) {
					ESP_LOGD(TAG, "b page=%d wk0=%02x wk1=%02x", page, wk0, wk1);
				}
				wk0 = wk0 << 1;
				wk1 = wk1 & 0x80;
				wk1 = wk1 >> 7;
				wk2 = wk0 | wk1;
				if (seg == 0) {
					ESP_LOGD(TAG, "a page=%d wk0=%02x wk1=%02x wk2=%02x", page, wk0, wk1, wk2);
				}
				if (dev->config.flip_enabled) wk2 = ssd1306_rotate_byte(wk2);
				dev->page[page].segment[seg] = wk2;
			}
		}
		// Page0
		for (uint8_t seg = _start; seg <= _end; seg++) {
			wk0 = dev->page[0].segment[seg];
			wk1 = save[seg];
			if (dev->config.flip_enabled) wk0 = ssd1306_rotate_byte(wk0);
			if (dev->config.flip_enabled) wk1 = ssd1306_rotate_byte(wk1);
			wk0 = wk0 << 1;
			wk1 = wk1 & 0x80;
			wk1 = wk1 >> 7;
			wk2 = wk0 | wk1;
			if (dev->config.flip_enabled) wk2 = ssd1306_rotate_byte(wk2);
			dev->page[0].segment[seg] = wk2;
		}

	}

	if(delay >= 0) {
		for (uint8_t page = 0; page < dev->pages; page++) {
			ESP_RETURN_ON_ERROR(ssd1306_display_image(handle, page, 0, dev->page[page].segment, 128), TAG, "display image for wrap around failed");
			if (delay) vTaskDelay(delay / portTICK_PERIOD_MS);;
		}
	}

	return ESP_OK;
}

void ssd1306_invert_buffer(uint8_t *buf, size_t blen) {
	uint8_t wk;
	for(uint16_t i = 0; i < blen; i++) {
		wk = buf[i];
		buf[i] = ~wk;
	}
}

uint8_t ssd1306_copy_bit(uint8_t src, uint8_t src_bits, uint8_t dst, uint8_t dst_bits) {
	ESP_LOGD(TAG, "src=%02x src_bits=%d dst=%02x dst_bits=%d", src, src_bits, dst, dst_bits);

	uint8_t smask = 0x01 << src_bits;
	uint8_t dmask = 0x01 << dst_bits;
	uint8_t _src = src & smask;
	uint8_t _dst;

	if (_src != 0) {
		_dst = dst | dmask; // set bit
	} else {
		_dst = dst & ~(dmask); // clear bit
	}

	return _dst;
}

// Flip upside down
void ssd1306_flip_buffer(uint8_t *buf, size_t blen) {
	for(uint16_t i = 0; i < blen; i++) {
		buf[i] = ssd1306_rotate_byte(buf[i]);
	}
}


uint8_t ssd1306_rotate_byte(uint8_t ch1) {
	uint8_t ch2 = 0;

	for (int8_t j = 0; j < 8; j++) {
		ch2 = (ch2 << 1) + (ch1 & 0x01);
		ch1 = ch1 >> 1;
	}

	return ch2;
}

esp_err_t ssd1306_display_fadeout(ssd1306_handle_t handle) {
	ssd1306_device_t* dev = (ssd1306_device_t*)handle;
	uint8_t image[1];

	/* validate parameters */
	ESP_ARG_CHECK( dev );

	for(uint8_t page = 0; page < dev->pages; page++) {
		image[0] = 0xFF;
		for(uint8_t line=0; line<8; line++) {
			if (dev->config.flip_enabled) {
				image[0] = image[0] >> 1;
			} else {
				image[0] = image[0] << 1;
			}
			for(uint8_t seg = 0; seg < 128; seg++) {
				ESP_RETURN_ON_ERROR(ssd1306_display_image(handle, page, seg, image, 1), TAG, "display image for fadeout failed");
				dev->page[page].segment[seg] = image[0];
			}
		}
	}

	return ESP_OK;
}

static inline esp_err_t ssd1306_setup(ssd1306_device_t *const device) {
	uint8_t	out_buf[40];
	uint8_t	out_index = 0;

	/* validate parameters */
	ESP_ARG_CHECK( device );

	out_buf[out_index++] = SSD1306_CONTROL_BYTE_CMD_STREAM;
	out_buf[out_index++] = SSD1306_CMD_DISPLAY_OFF;	         // AE
	out_buf[out_index++] = SSD1306_CMD_SET_MUX_RATIO;           // A8
	if (device->height == 128) out_buf[out_index++] = 0x7F;
	if (device->height == 64) out_buf[out_index++] = 0x3F;
	if (device->height == 32) out_buf[out_index++] = 0x1F;
	out_buf[out_index++] = SSD1306_CMD_SET_DISPLAY_OFFSET;      // D3
	out_buf[out_index++] = 0x00;
	out_buf[out_index++] = SSD1306_CMD_SET_DISPLAY_START_LINE;	 // 40
	if (device->config.flip_enabled) {
		out_buf[out_index++] = SSD1306_CMD_SET_SEGMENT_REMAP_0; // A0
	} else {
		out_buf[out_index++] = SSD1306_CMD_SET_SEGMENT_REMAP_1;  // A1
	}
	out_buf[out_index++] = SSD1306_CMD_SET_COM_SCAN_MODE;		// C8
	out_buf[out_index++] = SSD1306_CMD_SET_DISPLAY_CLK_DIV;		// D5
	out_buf[out_index++] = 0x80;
	out_buf[out_index++] = SSD1306_CMD_SET_COM_PIN_MAP;			// DA 0x12 if height > 32 else 0x02
	if (device->height == 128) out_buf[out_index++] = 0x12;
	if (device->height == 64) out_buf[out_index++] = 0x12;
	if (device->height == 32) out_buf[out_index++] = 0x02;
	out_buf[out_index++] = SSD1306_CMD_SET_CONTRAST;			// 81
	out_buf[out_index++] = 0xFF;
	out_buf[out_index++] = SSD1306_CMD_DISPLAY_RAM;				// A4
	out_buf[out_index++] = SSD1306_CMD_SET_VCOMH_DESELCT;		// DB
	out_buf[out_index++] = 0x40;
	out_buf[out_index++] = SSD1306_CMD_SET_MEMORY_ADDR_MODE;	// 20
	out_buf[out_index++] = SSD1306_CMD_SET_PAGE_ADDR_MODE;		// 02
	// Set Lower Column Start Address for Page Addressing Mode
	out_buf[out_index++] = 0x00;
	// Set Higher Column Start Address for Page Addressing Mode
	out_buf[out_index++] = 0x10;
	out_buf[out_index++] = SSD1306_CMD_SET_CHARGE_PUMP;			// 8D
	out_buf[out_index++] = 0x14;
	out_buf[out_index++] = SSD1306_CMD_DEACTIVE_SCROLL;			// 2E
	out_buf[out_index++] = SSD1306_CMD_DISPLAY_NORMAL;			// A6
	out_buf[out_index++] = SSD1306_CMD_DISPLAY_ON;				// AF

	ESP_RETURN_ON_ERROR(ssd1306_i2c_write(device, out_buf, out_index), TAG, "write setup configuration failed");

	device->config.display_enabled = true;

	return ESP_OK;
}

esp_err_t ssd1306_init(i2c_master_bus_handle_t master_handle, const ssd1306_config_t *ssd1306_config, ssd1306_handle_t *ssd1306_handle) {
	/* validate arguments */
	ESP_ARG_CHECK( master_handle && ssd1306_config );

	/* validate device exists on the master bus */
    esp_err_t ret = i2c_master_probe(master_handle, ssd1306_config->i2c_address, I2C_XFR_TIMEOUT_MS);
    ESP_GOTO_ON_ERROR(ret, err, TAG, "device does not exist at address 0x%02x, ssd1306 device handle initialization failed", ssd1306_config->i2c_address);

	/* validate memory availability for handle */
	ssd1306_device_t* dev = (ssd1306_device_t*)calloc(1, sizeof(ssd1306_device_t));
    ESP_GOTO_ON_FALSE(dev, ESP_ERR_NO_MEM, err, TAG, "no memory for i2c ssd1306 device, init failed");

	/* copy configuration */
    dev->config = *ssd1306_config;

	/* set device configuration */
	const i2c_device_config_t i2c_dev_conf = {
        .dev_addr_length    = I2C_ADDR_BIT_LEN_7,
        .device_address     = dev->config.i2c_address,
        .scl_speed_hz       = dev->config.i2c_clock_speed,
    };

	/* validate device handle */
    if (dev->i2c_handle == NULL) {
        ESP_GOTO_ON_ERROR(i2c_master_bus_add_device(master_handle, &i2c_dev_conf, &dev->i2c_handle), err_handle, TAG, "i2c new bus for init failed");
    }

    /* set panel properties */
	dev->width  = ssd1306_panel_properties[dev->config.panel_size].width;
	dev->height = ssd1306_panel_properties[dev->config.panel_size].height;
	dev->pages  = ssd1306_panel_properties[dev->config.panel_size].pages;

    /* initialize page and segment buffer */
	for (uint8_t i = 0; i < dev->pages; i++) {
		memset(dev->page[i].segment, 0, SSD1306_PAGE_SEGMENT_SIZE);
	}

	/* attempt to setup display */
	ESP_GOTO_ON_ERROR(ssd1306_setup(dev), err_handle, TAG, "panel setup for init failed");

	/* set device handle */
    *ssd1306_handle = (ssd1306_handle_t)dev;

    return ESP_OK;

    err_handle:
        if (dev && dev->i2c_handle) {
            i2c_master_bus_rm_device(dev->i2c_handle);
        }
        free(dev);
    err:
        return ret;
}

esp_err_t ssd1306_remove(ssd1306_handle_t handle) {
	ssd1306_device_t* dev = (ssd1306_device_t*)handle;

	/* validate parameters */
	ESP_ARG_CHECK( dev );

    return i2c_master_bus_rm_device(dev->i2c_handle);
}

esp_err_t ssd1306_delete(ssd1306_handle_t handle) {
	/* validate arguments */
    ESP_ARG_CHECK( handle );

    /* remove device from master bus */
    ESP_RETURN_ON_ERROR( ssd1306_remove(handle), TAG, "unable to remove device from i2c master bus, delete handle failed" );

    /* validate handle instance and free handles */
    if(handle) {
        free(handle);
    }

    return ESP_OK;
}

const char* ssd1306_get_fw_version(void) {
    return (const char*)SSD1306_FW_VERSION_STR;
}

int32_t ssd1306_get_fw_version_number(void) {
    return (int32_t)SSD1306_FW_VERSION_INT32;
}<|MERGE_RESOLUTION|>--- conflicted
+++ resolved
@@ -364,11 +364,8 @@
 		wk0 = wk0 | wk1;
 	}
 
-<<<<<<< HEAD
-	//if (dev->config.flip_enabled) wk0 = ssd1306_rotate_byte(wk0); // per skarasov - Coz you rotating screen memory every time you put pixel in that co
-
-=======
->>>>>>> a8cf214e
+	if (dev->config.flip_enabled) wk0 = ssd1306_rotate_byte(wk0);
+
 	ESP_LOGD(TAG, "wk0=0x%02x wk1=0x%02x", wk0, wk1);
 
 	dev->page[_page].segment[_seg] = wk0;
